--- conflicted
+++ resolved
@@ -33,15 +33,8 @@
   "packageManager": "pnpm@8.15.0",
   "dependencies": {
     "@coinbase/wallet-sdk": "^4.3.7",
-<<<<<<< HEAD
-    "@metamask/sdk": "^0.33.0",
-    "@metamask/sdk-react": "^0.33.0",
-    "@types/react": "^18.3.23",
-    "@types/react-dom": "^18.3.7",
-=======
     "@types/react": "^19.1.10",
     "@types/react-dom": "^19.1.7",
->>>>>>> 01bcc2a9
     "ethers": "^6.15.0",
     "react": "^18.3.1",
     "react-dom": "^18.3.1",
