--- conflicted
+++ resolved
@@ -10,38 +10,22 @@
     dependencies:
       '@coinbase/wallet-sdk':
         specifier: ^4.3.7
-<<<<<<< HEAD
-        version: 4.3.7(typescript@5.9.2)
-      '@metamask/sdk':
-        specifier: ^0.33.0
-        version: 0.33.0
-      '@metamask/sdk-react':
-        specifier: ^0.33.0
-        version: 0.33.0(react-dom@18.3.1)(react@18.3.1)
-=======
         version: 4.3.7(typescript@5.5.4)
->>>>>>> 01bcc2a9
       '@types/react':
-        specifier: ^18.3.23
-        version: 18.3.23
+        specifier: ^19.1.10
+        version: 19.1.10
       '@types/react-dom':
-        specifier: ^18.3.7
-        version: 18.3.7(@types/react@18.3.23)
+        specifier: ^19.1.7
+        version: 19.1.7(@types/react@19.1.10)
       ethers:
         specifier: ^6.15.0
         version: 6.15.0
       react:
-        specifier: ^18.3.1
-        version: 18.3.1
+        specifier: ^19.1.1
+        version: 19.1.1
       react-dom:
-        specifier: ^18.3.1
-        version: 18.3.1(react@18.3.1)
-      viem:
-        specifier: ^2.7.9
-        version: 2.33.3(typescript@5.9.2)(zod@3.22.4)
-      wagmi:
-        specifier: ^2.5.7
-        version: 2.16.3(@tanstack/react-query@5.85.3)(@types/react@18.3.23)(react@18.3.1)(typescript@5.9.2)(viem@2.33.3)
+        specifier: ^19.1.1
+        version: 19.1.1(react@19.1.1)
       web3:
         specifier: ^4.16.0
         version: 4.16.0(typescript@5.5.4)
@@ -530,31 +514,6 @@
       ox: 0.6.9(typescript@5.5.4)
       preact: 10.24.2
       viem: 2.33.3(typescript@5.5.4)(zod@3.22.4)
-<<<<<<< HEAD
-      zustand: 5.0.3(@types/react@18.3.23)(react@18.3.1)(use-sync-external-store@1.4.0)
-    transitivePeerDependencies:
-      - '@types/react'
-      - bufferutil
-      - immer
-      - react
-      - typescript
-      - use-sync-external-store
-      - utf-8-validate
-      - zod
-    dev: false
-
-  /@base-org/account@1.1.1(@types/react@18.3.23)(react@18.3.1)(typescript@5.9.2)(use-sync-external-store@1.4.0):
-    resolution: {integrity: sha512-IfVJPrDPhHfqXRDb89472hXkpvJuQQR7FDI9isLPHEqSYt/45whIoBxSPgZ0ssTt379VhQo4+87PWI1DoLSfAQ==}
-    dependencies:
-      '@noble/hashes': 1.4.0
-      clsx: 1.2.1
-      eventemitter3: 5.0.1
-      idb-keyval: 6.2.1
-      ox: 0.6.9(typescript@5.9.2)
-      preact: 10.24.2
-      viem: 2.33.3(typescript@5.9.2)(zod@3.22.4)
-=======
->>>>>>> 01bcc2a9
       zustand: 5.0.3(@types/react@18.3.23)(react@18.3.1)(use-sync-external-store@1.4.0)
     transitivePeerDependencies:
       - '@types/react'
@@ -597,7 +556,6 @@
       ox: 0.6.9(typescript@5.5.4)
       preact: 10.24.2
       viem: 2.33.3(typescript@5.5.4)(zod@3.22.4)
-<<<<<<< HEAD
       zustand: 5.0.3(@types/react@18.3.23)(react@18.3.1)(use-sync-external-store@1.4.0)
     transitivePeerDependencies:
       - '@types/react'
@@ -610,30 +568,6 @@
       - zod
     dev: false
 
-  /@coinbase/wallet-sdk@4.3.6(@types/react@18.3.23)(react@18.3.1)(typescript@5.9.2)(use-sync-external-store@1.4.0):
-    resolution: {integrity: sha512-4q8BNG1ViL4mSAAvPAtpwlOs1gpC+67eQtgIwNvT3xyeyFFd+guwkc8bcX5rTmQhXpqnhzC4f0obACbP9CqMSA==}
-    dependencies:
-      '@noble/hashes': 1.4.0
-      clsx: 1.2.1
-      eventemitter3: 5.0.1
-      idb-keyval: 6.2.1
-      ox: 0.6.9(typescript@5.9.2)
-      preact: 10.24.2
-      viem: 2.33.3(typescript@5.9.2)(zod@3.22.4)
-=======
->>>>>>> 01bcc2a9
-      zustand: 5.0.3(@types/react@18.3.23)(react@18.3.1)(use-sync-external-store@1.4.0)
-    transitivePeerDependencies:
-      - '@types/react'
-      - bufferutil
-      - immer
-      - react
-      - typescript
-      - use-sync-external-store
-      - utf-8-validate
-      - zod
-    dev: false
-
   /@coinbase/wallet-sdk@4.3.7(typescript@5.5.4):
     resolution: {integrity: sha512-z6e5XDw6EF06RqkeyEa+qD0dZ2ZbLci99vx3zwDY//XO8X7166tqKJrR2XlQnzVmtcUuJtCd5fCvr9Cu6zzX7w==}
     dependencies:
@@ -641,11 +575,7 @@
       clsx: 1.2.1
       eventemitter3: 5.0.1
       preact: 10.27.0
-<<<<<<< HEAD
-      viem: 2.33.3(typescript@5.9.2)(zod@3.22.4)
-=======
       viem: 2.33.3(typescript@5.5.4)(zod@3.22.4)
->>>>>>> 01bcc2a9
     transitivePeerDependencies:
       - bufferutil
       - typescript
@@ -790,11 +720,7 @@
     dependencies:
       '@metamask/rpc-errors': 7.0.2
       eventemitter3: 5.0.1
-<<<<<<< HEAD
-      viem: 2.33.3(typescript@5.9.2)(zod@3.22.4)
-=======
       viem: 2.33.3(typescript@5.5.4)(zod@3.22.4)
->>>>>>> 01bcc2a9
     transitivePeerDependencies:
       - supports-color
     dev: false
@@ -1443,42 +1369,6 @@
       '@paulmillr/qr': 0.2.1
     dev: false
 
-<<<<<<< HEAD
-  /@metamask/sdk-install-modal-web@0.32.1:
-    resolution: {integrity: sha512-MGmAo6qSjf1tuYXhCu2EZLftq+DSt5Z7fsIKr2P+lDgdTPWgLfZB1tJKzNcwKKOdf6q9Qmmxn7lJuI/gq5LrKw==}
-    dependencies:
-      '@paulmillr/qr': 0.2.1
-    dev: false
-
-  /@metamask/sdk-react@0.33.0(react-dom@18.3.1)(react@18.3.1):
-    resolution: {integrity: sha512-4Fj3370WOabUItwC5NFTSVek4sJERVRPxKv1kRDetQ+lDw+3ZDajvwNB0DSElXWXCBs+lF4dWZ4M87vKF/3sbg==}
-    peerDependencies:
-      '@react-native-async-storage/async-storage': ^1.19.6
-      react: ^18.2.0
-      react-dom: ^18.2.0
-      react-native: '*'
-    peerDependenciesMeta:
-      '@react-native-async-storage/async-storage':
-        optional: true
-      react-native:
-        optional: true
-    dependencies:
-      '@metamask/sdk': 0.33.0
-      debug: 4.4.1(supports-color@5.5.0)
-      eth-rpc-errors: 4.0.3
-      react: 18.3.1
-      react-dom: 18.3.1(react@18.3.1)
-      rollup-plugin-node-builtins: 2.1.2
-      rollup-plugin-node-globals: 1.4.0
-    transitivePeerDependencies:
-      - bufferutil
-      - encoding
-      - supports-color
-      - utf-8-validate
-    dev: false
-
-=======
->>>>>>> 01bcc2a9
   /@metamask/sdk@0.32.0:
     resolution: {integrity: sha512-WmGAlP1oBuD9hk4CsdlG1WJFuPtYJY+dnTHJMeCyohTWD2GgkcLMUUuvu9lO1/NVzuOoSi1OrnjbuY1O/1NZ1g==}
     dependencies:
@@ -1830,27 +1720,11 @@
     dev: false
 
   /@reown/appkit-common@1.7.8(typescript@5.5.4)(zod@3.22.4):
-<<<<<<< HEAD
     resolution: {integrity: sha512-ridIhc/x6JOp7KbDdwGKY4zwf8/iK8EYBl+HtWrruutSLwZyVi5P8WaZa+8iajL6LcDcDF7LoyLwMTym7SRuwQ==}
     dependencies:
       big.js: 6.2.2
       dayjs: 1.11.13
       viem: 2.33.3(typescript@5.5.4)(zod@3.22.4)
-    transitivePeerDependencies:
-      - bufferutil
-      - typescript
-      - utf-8-validate
-      - zod
-    dev: false
-
-  /@reown/appkit-common@1.7.8(typescript@5.9.2)(zod@3.22.4):
-=======
->>>>>>> 01bcc2a9
-    resolution: {integrity: sha512-ridIhc/x6JOp7KbDdwGKY4zwf8/iK8EYBl+HtWrruutSLwZyVi5P8WaZa+8iajL6LcDcDF7LoyLwMTym7SRuwQ==}
-    dependencies:
-      big.js: 6.2.2
-      dayjs: 1.11.13
-      viem: 2.33.3(typescript@5.9.2)(zod@3.22.4)
     transitivePeerDependencies:
       - bufferutil
       - typescript
@@ -1866,7 +1740,6 @@
       '@walletconnect/universal-provider': 2.21.0(typescript@5.5.4)
       valtio: 1.13.2(@types/react@18.3.23)(react@18.3.1)
       viem: 2.33.3(typescript@5.5.4)(zod@3.22.4)
-<<<<<<< HEAD
     transitivePeerDependencies:
       - '@azure/app-configuration'
       - '@azure/cosmos'
@@ -1895,44 +1768,6 @@
       - zod
     dev: false
 
-  /@reown/appkit-controllers@1.7.8(@types/react@18.3.23)(react@18.3.1)(typescript@5.9.2):
-    resolution: {integrity: sha512-IdXlJlivrlj6m63VsGLsjtPHHsTWvKGVzWIP1fXZHVqmK+rZCBDjCi9j267Rb9/nYRGHWBtlFQhO8dK35WfeDA==}
-    dependencies:
-      '@reown/appkit-common': 1.7.8(typescript@5.9.2)(zod@3.22.4)
-      '@reown/appkit-wallet': 1.7.8(typescript@5.9.2)
-      '@walletconnect/universal-provider': 2.21.0(typescript@5.9.2)
-      valtio: 1.13.2(@types/react@18.3.23)(react@18.3.1)
-      viem: 2.33.3(typescript@5.9.2)(zod@3.22.4)
-=======
->>>>>>> 01bcc2a9
-    transitivePeerDependencies:
-      - '@azure/app-configuration'
-      - '@azure/cosmos'
-      - '@azure/data-tables'
-      - '@azure/identity'
-      - '@azure/keyvault-secrets'
-      - '@azure/storage-blob'
-      - '@capacitor/preferences'
-      - '@deno/kv'
-      - '@netlify/blobs'
-      - '@planetscale/database'
-      - '@react-native-async-storage/async-storage'
-      - '@types/react'
-      - '@upstash/redis'
-      - '@vercel/blob'
-      - '@vercel/kv'
-      - aws4fetch
-      - bufferutil
-      - db0
-      - encoding
-      - ioredis
-      - react
-      - typescript
-      - uploadthing
-      - utf-8-validate
-      - zod
-    dev: false
-
   /@reown/appkit-pay@1.7.8(@types/react@18.3.23)(react@18.3.1)(typescript@5.5.4):
     resolution: {integrity: sha512-OSGQ+QJkXx0FEEjlpQqIhT8zGJKOoHzVnyy/0QFrl3WrQTjCzg0L6+i91Ad5Iy1zb6V5JjqtfIFpRVRWN4M3pw==}
     dependencies:
@@ -1940,43 +1775,6 @@
       '@reown/appkit-controllers': 1.7.8(@types/react@18.3.23)(react@18.3.1)(typescript@5.5.4)
       '@reown/appkit-ui': 1.7.8(@types/react@18.3.23)(react@18.3.1)(typescript@5.5.4)
       '@reown/appkit-utils': 1.7.8(@types/react@18.3.23)(react@18.3.1)(typescript@5.5.4)(valtio@1.13.2)
-      lit: 3.3.0
-      valtio: 1.13.2(@types/react@18.3.23)(react@18.3.1)
-    transitivePeerDependencies:
-      - '@azure/app-configuration'
-      - '@azure/cosmos'
-      - '@azure/data-tables'
-      - '@azure/identity'
-      - '@azure/keyvault-secrets'
-      - '@azure/storage-blob'
-      - '@capacitor/preferences'
-      - '@deno/kv'
-      - '@netlify/blobs'
-      - '@planetscale/database'
-      - '@react-native-async-storage/async-storage'
-      - '@types/react'
-      - '@upstash/redis'
-      - '@vercel/blob'
-      - '@vercel/kv'
-      - aws4fetch
-      - bufferutil
-      - db0
-      - encoding
-      - ioredis
-      - react
-      - typescript
-      - uploadthing
-      - utf-8-validate
-      - zod
-    dev: false
-
-  /@reown/appkit-pay@1.7.8(@types/react@18.3.23)(react@18.3.1)(typescript@5.9.2):
-    resolution: {integrity: sha512-OSGQ+QJkXx0FEEjlpQqIhT8zGJKOoHzVnyy/0QFrl3WrQTjCzg0L6+i91Ad5Iy1zb6V5JjqtfIFpRVRWN4M3pw==}
-    dependencies:
-      '@reown/appkit-common': 1.7.8(typescript@5.9.2)(zod@3.22.4)
-      '@reown/appkit-controllers': 1.7.8(@types/react@18.3.23)(react@18.3.1)(typescript@5.9.2)
-      '@reown/appkit-ui': 1.7.8(@types/react@18.3.23)(react@18.3.1)(typescript@5.9.2)
-      '@reown/appkit-utils': 1.7.8(@types/react@18.3.23)(react@18.3.1)(typescript@5.9.2)(valtio@1.13.2)
       lit: 3.3.0
       valtio: 1.13.2(@types/react@18.3.23)(react@18.3.1)
     transitivePeerDependencies:
@@ -2051,44 +1849,6 @@
       - zod
     dev: false
 
-  /@reown/appkit-scaffold-ui@1.7.8(@types/react@18.3.23)(react@18.3.1)(typescript@5.9.2)(valtio@1.13.2):
-    resolution: {integrity: sha512-RCeHhAwOrIgcvHwYlNWMcIDibdI91waaoEYBGw71inE0kDB8uZbE7tE6DAXJmDkvl0qPh+DqlC4QbJLF1FVYdQ==}
-    dependencies:
-      '@reown/appkit-common': 1.7.8(typescript@5.9.2)(zod@3.22.4)
-      '@reown/appkit-controllers': 1.7.8(@types/react@18.3.23)(react@18.3.1)(typescript@5.9.2)
-      '@reown/appkit-ui': 1.7.8(@types/react@18.3.23)(react@18.3.1)(typescript@5.9.2)
-      '@reown/appkit-utils': 1.7.8(@types/react@18.3.23)(react@18.3.1)(typescript@5.9.2)(valtio@1.13.2)
-      '@reown/appkit-wallet': 1.7.8(typescript@5.9.2)
-      lit: 3.3.0
-    transitivePeerDependencies:
-      - '@azure/app-configuration'
-      - '@azure/cosmos'
-      - '@azure/data-tables'
-      - '@azure/identity'
-      - '@azure/keyvault-secrets'
-      - '@azure/storage-blob'
-      - '@capacitor/preferences'
-      - '@deno/kv'
-      - '@netlify/blobs'
-      - '@planetscale/database'
-      - '@react-native-async-storage/async-storage'
-      - '@types/react'
-      - '@upstash/redis'
-      - '@vercel/blob'
-      - '@vercel/kv'
-      - aws4fetch
-      - bufferutil
-      - db0
-      - encoding
-      - ioredis
-      - react
-      - typescript
-      - uploadthing
-      - utf-8-validate
-      - valtio
-      - zod
-    dev: false
-
   /@reown/appkit-ui@1.7.8(@types/react@18.3.23)(react@18.3.1)(typescript@5.5.4):
     resolution: {integrity: sha512-1hjCKjf6FLMFzrulhl0Y9Vb9Fu4royE+SXCPSWh4VhZhWqlzUFc7kutnZKx8XZFVQH4pbBvY62SpRC93gqoHow==}
     dependencies:
@@ -2125,14 +1885,19 @@
       - zod
     dev: false
 
-  /@reown/appkit-ui@1.7.8(@types/react@18.3.23)(react@18.3.1)(typescript@5.9.2):
-    resolution: {integrity: sha512-1hjCKjf6FLMFzrulhl0Y9Vb9Fu4royE+SXCPSWh4VhZhWqlzUFc7kutnZKx8XZFVQH4pbBvY62SpRC93gqoHow==}
-    dependencies:
-      '@reown/appkit-common': 1.7.8(typescript@5.9.2)(zod@3.22.4)
-      '@reown/appkit-controllers': 1.7.8(@types/react@18.3.23)(react@18.3.1)(typescript@5.9.2)
-      '@reown/appkit-wallet': 1.7.8(typescript@5.9.2)
-      lit: 3.3.0
-      qrcode: 1.5.3
+  /@reown/appkit-utils@1.7.8(@types/react@18.3.23)(react@18.3.1)(typescript@5.5.4)(valtio@1.13.2):
+    resolution: {integrity: sha512-8X7UvmE8GiaoitCwNoB86pttHgQtzy4ryHZM9kQpvjQ0ULpiER44t1qpVLXNM4X35O0v18W0Dk60DnYRMH2WRw==}
+    peerDependencies:
+      valtio: 1.13.2
+    dependencies:
+      '@reown/appkit-common': 1.7.8(typescript@5.5.4)(zod@3.22.4)
+      '@reown/appkit-controllers': 1.7.8(@types/react@18.3.23)(react@18.3.1)(typescript@5.5.4)
+      '@reown/appkit-polyfills': 1.7.8
+      '@reown/appkit-wallet': 1.7.8(typescript@5.5.4)
+      '@walletconnect/logger': 2.1.2
+      '@walletconnect/universal-provider': 2.21.0(typescript@5.5.4)
+      valtio: 1.13.2(@types/react@18.3.23)(react@18.3.1)
+      viem: 2.33.3(typescript@5.5.4)(zod@3.22.4)
     transitivePeerDependencies:
       - '@azure/app-configuration'
       - '@azure/cosmos'
@@ -2161,20 +1926,35 @@
       - zod
     dev: false
 
-  /@reown/appkit-utils@1.7.8(@types/react@18.3.23)(react@18.3.1)(typescript@5.5.4)(valtio@1.13.2):
-    resolution: {integrity: sha512-8X7UvmE8GiaoitCwNoB86pttHgQtzy4ryHZM9kQpvjQ0ULpiER44t1qpVLXNM4X35O0v18W0Dk60DnYRMH2WRw==}
-    peerDependencies:
-      valtio: 1.13.2
+  /@reown/appkit-wallet@1.7.8(typescript@5.5.4):
+    resolution: {integrity: sha512-kspz32EwHIOT/eg/ZQbFPxgXq0B/olDOj3YMu7gvLEFz4xyOFd/wgzxxAXkp5LbG4Cp++s/elh79rVNmVFdB9A==}
+    dependencies:
+      '@reown/appkit-common': 1.7.8(typescript@5.5.4)(zod@3.22.4)
+      '@reown/appkit-polyfills': 1.7.8
+      '@walletconnect/logger': 2.1.2
+      zod: 3.22.4
+    transitivePeerDependencies:
+      - bufferutil
+      - typescript
+      - utf-8-validate
+    dev: false
+
+  /@reown/appkit@1.7.8(@types/react@18.3.23)(react@18.3.1)(typescript@5.5.4):
+    resolution: {integrity: sha512-51kTleozhA618T1UvMghkhKfaPcc9JlKwLJ5uV+riHyvSoWPKPRIa5A6M1Wano5puNyW0s3fwywhyqTHSilkaA==}
     dependencies:
       '@reown/appkit-common': 1.7.8(typescript@5.5.4)(zod@3.22.4)
       '@reown/appkit-controllers': 1.7.8(@types/react@18.3.23)(react@18.3.1)(typescript@5.5.4)
+      '@reown/appkit-pay': 1.7.8(@types/react@18.3.23)(react@18.3.1)(typescript@5.5.4)
       '@reown/appkit-polyfills': 1.7.8
+      '@reown/appkit-scaffold-ui': 1.7.8(@types/react@18.3.23)(react@18.3.1)(typescript@5.5.4)(valtio@1.13.2)
+      '@reown/appkit-ui': 1.7.8(@types/react@18.3.23)(react@18.3.1)(typescript@5.5.4)
+      '@reown/appkit-utils': 1.7.8(@types/react@18.3.23)(react@18.3.1)(typescript@5.5.4)(valtio@1.13.2)
       '@reown/appkit-wallet': 1.7.8(typescript@5.5.4)
-      '@walletconnect/logger': 2.1.2
+      '@walletconnect/types': 2.21.0
       '@walletconnect/universal-provider': 2.21.0(typescript@5.5.4)
+      bs58: 6.0.0
       valtio: 1.13.2(@types/react@18.3.23)(react@18.3.1)
       viem: 2.33.3(typescript@5.5.4)(zod@3.22.4)
-<<<<<<< HEAD
     transitivePeerDependencies:
       - '@azure/app-configuration'
       - '@azure/cosmos'
@@ -2203,163 +1983,6 @@
       - zod
     dev: false
 
-  /@reown/appkit-utils@1.7.8(@types/react@18.3.23)(react@18.3.1)(typescript@5.9.2)(valtio@1.13.2):
-    resolution: {integrity: sha512-8X7UvmE8GiaoitCwNoB86pttHgQtzy4ryHZM9kQpvjQ0ULpiER44t1qpVLXNM4X35O0v18W0Dk60DnYRMH2WRw==}
-    peerDependencies:
-      valtio: 1.13.2
-    dependencies:
-      '@reown/appkit-common': 1.7.8(typescript@5.9.2)(zod@3.22.4)
-      '@reown/appkit-controllers': 1.7.8(@types/react@18.3.23)(react@18.3.1)(typescript@5.9.2)
-      '@reown/appkit-polyfills': 1.7.8
-      '@reown/appkit-wallet': 1.7.8(typescript@5.9.2)
-      '@walletconnect/logger': 2.1.2
-      '@walletconnect/universal-provider': 2.21.0(typescript@5.9.2)
-      valtio: 1.13.2(@types/react@18.3.23)(react@18.3.1)
-      viem: 2.33.3(typescript@5.9.2)(zod@3.22.4)
-=======
->>>>>>> 01bcc2a9
-    transitivePeerDependencies:
-      - '@azure/app-configuration'
-      - '@azure/cosmos'
-      - '@azure/data-tables'
-      - '@azure/identity'
-      - '@azure/keyvault-secrets'
-      - '@azure/storage-blob'
-      - '@capacitor/preferences'
-      - '@deno/kv'
-      - '@netlify/blobs'
-      - '@planetscale/database'
-      - '@react-native-async-storage/async-storage'
-      - '@types/react'
-      - '@upstash/redis'
-      - '@vercel/blob'
-      - '@vercel/kv'
-      - aws4fetch
-      - bufferutil
-      - db0
-      - encoding
-      - ioredis
-      - react
-      - typescript
-      - uploadthing
-      - utf-8-validate
-      - zod
-    dev: false
-
-  /@reown/appkit-wallet@1.7.8(typescript@5.5.4):
-    resolution: {integrity: sha512-kspz32EwHIOT/eg/ZQbFPxgXq0B/olDOj3YMu7gvLEFz4xyOFd/wgzxxAXkp5LbG4Cp++s/elh79rVNmVFdB9A==}
-    dependencies:
-      '@reown/appkit-common': 1.7.8(typescript@5.5.4)(zod@3.22.4)
-      '@reown/appkit-polyfills': 1.7.8
-      '@walletconnect/logger': 2.1.2
-      zod: 3.22.4
-    transitivePeerDependencies:
-      - bufferutil
-      - typescript
-      - utf-8-validate
-    dev: false
-
-  /@reown/appkit-wallet@1.7.8(typescript@5.9.2):
-    resolution: {integrity: sha512-kspz32EwHIOT/eg/ZQbFPxgXq0B/olDOj3YMu7gvLEFz4xyOFd/wgzxxAXkp5LbG4Cp++s/elh79rVNmVFdB9A==}
-    dependencies:
-      '@reown/appkit-common': 1.7.8(typescript@5.9.2)(zod@3.22.4)
-      '@reown/appkit-polyfills': 1.7.8
-      '@walletconnect/logger': 2.1.2
-      zod: 3.22.4
-    transitivePeerDependencies:
-      - bufferutil
-      - typescript
-      - utf-8-validate
-    dev: false
-
-  /@reown/appkit@1.7.8(@types/react@18.3.23)(react@18.3.1)(typescript@5.5.4):
-    resolution: {integrity: sha512-51kTleozhA618T1UvMghkhKfaPcc9JlKwLJ5uV+riHyvSoWPKPRIa5A6M1Wano5puNyW0s3fwywhyqTHSilkaA==}
-    dependencies:
-      '@reown/appkit-common': 1.7.8(typescript@5.5.4)(zod@3.22.4)
-      '@reown/appkit-controllers': 1.7.8(@types/react@18.3.23)(react@18.3.1)(typescript@5.5.4)
-      '@reown/appkit-pay': 1.7.8(@types/react@18.3.23)(react@18.3.1)(typescript@5.5.4)
-      '@reown/appkit-polyfills': 1.7.8
-      '@reown/appkit-scaffold-ui': 1.7.8(@types/react@18.3.23)(react@18.3.1)(typescript@5.5.4)(valtio@1.13.2)
-      '@reown/appkit-ui': 1.7.8(@types/react@18.3.23)(react@18.3.1)(typescript@5.5.4)
-      '@reown/appkit-utils': 1.7.8(@types/react@18.3.23)(react@18.3.1)(typescript@5.5.4)(valtio@1.13.2)
-      '@reown/appkit-wallet': 1.7.8(typescript@5.5.4)
-      '@walletconnect/types': 2.21.0
-      '@walletconnect/universal-provider': 2.21.0(typescript@5.5.4)
-      bs58: 6.0.0
-      valtio: 1.13.2(@types/react@18.3.23)(react@18.3.1)
-      viem: 2.33.3(typescript@5.5.4)(zod@3.22.4)
-    transitivePeerDependencies:
-      - '@azure/app-configuration'
-      - '@azure/cosmos'
-      - '@azure/data-tables'
-      - '@azure/identity'
-      - '@azure/keyvault-secrets'
-      - '@azure/storage-blob'
-      - '@capacitor/preferences'
-      - '@deno/kv'
-      - '@netlify/blobs'
-      - '@planetscale/database'
-      - '@react-native-async-storage/async-storage'
-      - '@types/react'
-      - '@upstash/redis'
-      - '@vercel/blob'
-      - '@vercel/kv'
-      - aws4fetch
-      - bufferutil
-      - db0
-      - encoding
-      - ioredis
-      - react
-      - typescript
-      - uploadthing
-      - utf-8-validate
-      - zod
-    dev: false
-
-  /@reown/appkit@1.7.8(@types/react@18.3.23)(react@18.3.1)(typescript@5.9.2):
-    resolution: {integrity: sha512-51kTleozhA618T1UvMghkhKfaPcc9JlKwLJ5uV+riHyvSoWPKPRIa5A6M1Wano5puNyW0s3fwywhyqTHSilkaA==}
-    dependencies:
-      '@reown/appkit-common': 1.7.8(typescript@5.9.2)(zod@3.22.4)
-      '@reown/appkit-controllers': 1.7.8(@types/react@18.3.23)(react@18.3.1)(typescript@5.9.2)
-      '@reown/appkit-pay': 1.7.8(@types/react@18.3.23)(react@18.3.1)(typescript@5.9.2)
-      '@reown/appkit-polyfills': 1.7.8
-      '@reown/appkit-scaffold-ui': 1.7.8(@types/react@18.3.23)(react@18.3.1)(typescript@5.9.2)(valtio@1.13.2)
-      '@reown/appkit-ui': 1.7.8(@types/react@18.3.23)(react@18.3.1)(typescript@5.9.2)
-      '@reown/appkit-utils': 1.7.8(@types/react@18.3.23)(react@18.3.1)(typescript@5.9.2)(valtio@1.13.2)
-      '@reown/appkit-wallet': 1.7.8(typescript@5.9.2)
-      '@walletconnect/types': 2.21.0
-      '@walletconnect/universal-provider': 2.21.0(typescript@5.9.2)
-      bs58: 6.0.0
-      valtio: 1.13.2(@types/react@18.3.23)(react@18.3.1)
-      viem: 2.33.3(typescript@5.9.2)(zod@3.22.4)
-    transitivePeerDependencies:
-      - '@azure/app-configuration'
-      - '@azure/cosmos'
-      - '@azure/data-tables'
-      - '@azure/identity'
-      - '@azure/keyvault-secrets'
-      - '@azure/storage-blob'
-      - '@capacitor/preferences'
-      - '@deno/kv'
-      - '@netlify/blobs'
-      - '@planetscale/database'
-      - '@react-native-async-storage/async-storage'
-      - '@types/react'
-      - '@upstash/redis'
-      - '@vercel/blob'
-      - '@vercel/kv'
-      - aws4fetch
-      - bufferutil
-      - db0
-      - encoding
-      - ioredis
-      - react
-      - typescript
-      - uploadthing
-      - utf-8-validate
-      - zod
-    dev: false
-
   /@rtsao/scc@1.1.0:
     resolution: {integrity: sha512-zt6OdqaDoOnJ1ZYsCYGt9YmWzDXl4vQdKTyJev62gFhRGKdx7mcT54V9KIjg+d2wi9EXsPvAPKe7i7WjfVWB8g==}
     dev: true
@@ -2380,38 +2003,11 @@
       - zod
     dev: false
 
-  /@safe-global/safe-apps-provider@0.18.6(typescript@5.9.2):
-    resolution: {integrity: sha512-4LhMmjPWlIO8TTDC2AwLk44XKXaK6hfBTWyljDm0HQ6TWlOEijVWNrt2s3OCVMSxlXAcEzYfqyu1daHZooTC2Q==}
-    dependencies:
-      '@safe-global/safe-apps-sdk': 9.1.0(typescript@5.9.2)
-      events: 3.3.0
-    transitivePeerDependencies:
-      - bufferutil
-      - typescript
-      - utf-8-validate
-      - zod
-    dev: false
-
   /@safe-global/safe-apps-sdk@9.1.0(typescript@5.5.4):
     resolution: {integrity: sha512-N5p/ulfnnA2Pi2M3YeWjULeWbjo7ei22JwU/IXnhoHzKq3pYCN6ynL9mJBOlvDVv892EgLPCWCOwQk/uBT2v0Q==}
     dependencies:
       '@safe-global/safe-gateway-typescript-sdk': 3.23.1
       viem: 2.33.3(typescript@5.5.4)(zod@3.22.4)
-<<<<<<< HEAD
-    transitivePeerDependencies:
-      - bufferutil
-      - typescript
-      - utf-8-validate
-      - zod
-    dev: false
-
-  /@safe-global/safe-apps-sdk@9.1.0(typescript@5.9.2):
-    resolution: {integrity: sha512-N5p/ulfnnA2Pi2M3YeWjULeWbjo7ei22JwU/IXnhoHzKq3pYCN6ynL9mJBOlvDVv892EgLPCWCOwQk/uBT2v0Q==}
-    dependencies:
-      '@safe-global/safe-gateway-typescript-sdk': 3.23.1
-      viem: 2.33.3(typescript@5.9.2)(zod@3.22.4)
-=======
->>>>>>> 01bcc2a9
     transitivePeerDependencies:
       - bufferutil
       - typescript
@@ -2742,12 +2338,27 @@
       '@types/react': ^18.0.0
     dependencies:
       '@types/react': 18.3.23
+    dev: true
+
+  /@types/react-dom@19.1.7(@types/react@19.1.10):
+    resolution: {integrity: sha512-i5ZzwYpqjmrKenzkoLM2Ibzt6mAsM7pxB6BCIouEVVmgiqaMj1TjaK7hnA36hbW5aZv20kx7Lw6hWzPWg0Rurw==}
+    peerDependencies:
+      '@types/react': ^19.0.0
+    dependencies:
+      '@types/react': 19.1.10
+    dev: false
 
   /@types/react@18.3.23:
     resolution: {integrity: sha512-/LDXMQh55EzZQ0uVAZmKKhfENivEvWz6E+EYzh+/MCjMhNsotd+ZHhBGIjFDTi6+fz0OhQQQLbTgdQIxxCsC0w==}
     dependencies:
       '@types/prop-types': 15.7.15
       csstype: 3.1.3
+
+  /@types/react@19.1.10:
+    resolution: {integrity: sha512-EhBeSYX0Y6ye8pNebpKrwFJq7BoQ8J5SO6NlvNwwHjSj6adXJViPQrKlsyPw7hLBLvckEMO1yxeGdR82YBBlDg==}
+    dependencies:
+      csstype: 3.1.3
+    dev: false
 
   /@types/send@0.17.5:
     resolution: {integrity: sha512-z6F2D3cOStZvuk2SaP6YrwkNO65iTZcwA2ZkSABegdkAh/lf+Aa/YQndZVfmEXT5vgAp6zv06VQ3ejSVjAny4w==}
@@ -3168,7 +2779,6 @@
       cbw-sdk: /@coinbase/wallet-sdk@3.9.3
       typescript: 5.5.4
       viem: 2.33.3(typescript@5.5.4)(zod@3.22.4)
-<<<<<<< HEAD
     transitivePeerDependencies:
       - '@azure/app-configuration'
       - '@azure/cosmos'
@@ -3199,59 +2809,6 @@
       - zod
     dev: false
 
-  /@wagmi/connectors@5.9.3(@types/react@18.3.23)(@wagmi/core@2.19.0)(react@18.3.1)(typescript@5.9.2)(use-sync-external-store@1.4.0)(viem@2.33.3):
-    resolution: {integrity: sha512-HmSRFB3SFE1jAPs1E28I6/VOyA82i4KzC0OyG1JLEkOkyLlGsakPxtwXVdw/7kv9L4ppADWWktvwOjvhvpRmdQ==}
-    peerDependencies:
-      '@wagmi/core': 2.19.0
-      typescript: '>=5.0.4'
-      viem: 2.x
-    peerDependenciesMeta:
-      typescript:
-        optional: true
-    dependencies:
-      '@base-org/account': 1.1.1(@types/react@18.3.23)(react@18.3.1)(typescript@5.9.2)(use-sync-external-store@1.4.0)
-      '@coinbase/wallet-sdk': 4.3.6(@types/react@18.3.23)(react@18.3.1)(typescript@5.9.2)(use-sync-external-store@1.4.0)
-      '@gemini-wallet/core': 0.1.1(viem@2.33.3)
-      '@metamask/sdk': 0.32.0
-      '@safe-global/safe-apps-provider': 0.18.6(typescript@5.9.2)
-      '@safe-global/safe-apps-sdk': 9.1.0(typescript@5.9.2)
-      '@wagmi/core': 2.19.0(@types/react@18.3.23)(react@18.3.1)(typescript@5.9.2)(use-sync-external-store@1.4.0)(viem@2.33.3)
-      '@walletconnect/ethereum-provider': 2.21.1(@types/react@18.3.23)(react@18.3.1)(typescript@5.9.2)
-      cbw-sdk: /@coinbase/wallet-sdk@3.9.3
-      typescript: 5.9.2
-      viem: 2.33.3(typescript@5.9.2)(zod@3.22.4)
-=======
->>>>>>> 01bcc2a9
-    transitivePeerDependencies:
-      - '@azure/app-configuration'
-      - '@azure/cosmos'
-      - '@azure/data-tables'
-      - '@azure/identity'
-      - '@azure/keyvault-secrets'
-      - '@azure/storage-blob'
-      - '@capacitor/preferences'
-      - '@deno/kv'
-      - '@netlify/blobs'
-      - '@planetscale/database'
-      - '@react-native-async-storage/async-storage'
-      - '@types/react'
-      - '@upstash/redis'
-      - '@vercel/blob'
-      - '@vercel/kv'
-      - aws4fetch
-      - bufferutil
-      - db0
-      - encoding
-      - immer
-      - ioredis
-      - react
-      - supports-color
-      - uploadthing
-      - use-sync-external-store
-      - utf-8-validate
-      - zod
-    dev: false
-
   /@wagmi/core@2.19.0(@types/react@18.3.23)(react@18.3.1)(typescript@5.5.4)(use-sync-external-store@1.4.0)(viem@2.33.3):
     resolution: {integrity: sha512-lI57q6refAtNU6xnk/oyOpbEtEiwQ6g4rR+C9FEx8Gn2hZlfoyyksndrl6hIKlMBK+UkkKso3VwR5DI65j/5XQ==}
     peerDependencies:
@@ -3268,33 +2825,6 @@
       mipd: 0.0.7(typescript@5.5.4)
       typescript: 5.5.4
       viem: 2.33.3(typescript@5.5.4)(zod@3.22.4)
-<<<<<<< HEAD
-      zustand: 5.0.0(@types/react@18.3.23)(react@18.3.1)(use-sync-external-store@1.4.0)
-    transitivePeerDependencies:
-      - '@types/react'
-      - immer
-      - react
-      - use-sync-external-store
-    dev: false
-
-  /@wagmi/core@2.19.0(@types/react@18.3.23)(react@18.3.1)(typescript@5.9.2)(use-sync-external-store@1.4.0)(viem@2.33.3):
-    resolution: {integrity: sha512-lI57q6refAtNU6xnk/oyOpbEtEiwQ6g4rR+C9FEx8Gn2hZlfoyyksndrl6hIKlMBK+UkkKso3VwR5DI65j/5XQ==}
-    peerDependencies:
-      '@tanstack/query-core': '>=5.0.0'
-      typescript: '>=5.0.4'
-      viem: 2.x
-    peerDependenciesMeta:
-      '@tanstack/query-core':
-        optional: true
-      typescript:
-        optional: true
-    dependencies:
-      eventemitter3: 5.0.1
-      mipd: 0.0.7(typescript@5.9.2)
-      typescript: 5.9.2
-      viem: 2.33.3(typescript@5.9.2)(zod@3.22.4)
-=======
->>>>>>> 01bcc2a9
       zustand: 5.0.0(@types/react@18.3.23)(react@18.3.1)(use-sync-external-store@1.4.0)
     transitivePeerDependencies:
       - '@types/react'
@@ -3349,52 +2879,6 @@
       - zod
     dev: false
 
-  /@walletconnect/core@2.21.0(typescript@5.9.2):
-    resolution: {integrity: sha512-o6R7Ua4myxR8aRUAJ1z3gT9nM+jd2B2mfamu6arzy1Cc6vi10fIwFWb6vg3bC8xJ6o9H3n/cN5TOW3aA9Y1XVw==}
-    engines: {node: '>=18'}
-    dependencies:
-      '@walletconnect/heartbeat': 1.2.2
-      '@walletconnect/jsonrpc-provider': 1.0.14
-      '@walletconnect/jsonrpc-types': 1.0.4
-      '@walletconnect/jsonrpc-utils': 1.0.8
-      '@walletconnect/jsonrpc-ws-connection': 1.0.16
-      '@walletconnect/keyvaluestorage': 1.1.1
-      '@walletconnect/logger': 2.1.2
-      '@walletconnect/relay-api': 1.0.11
-      '@walletconnect/relay-auth': 1.1.0
-      '@walletconnect/safe-json': 1.0.2
-      '@walletconnect/time': 1.0.2
-      '@walletconnect/types': 2.21.0
-      '@walletconnect/utils': 2.21.0(typescript@5.9.2)
-      '@walletconnect/window-getters': 1.0.1
-      es-toolkit: 1.33.0
-      events: 3.3.0
-      uint8arrays: 3.1.0
-    transitivePeerDependencies:
-      - '@azure/app-configuration'
-      - '@azure/cosmos'
-      - '@azure/data-tables'
-      - '@azure/identity'
-      - '@azure/keyvault-secrets'
-      - '@azure/storage-blob'
-      - '@capacitor/preferences'
-      - '@deno/kv'
-      - '@netlify/blobs'
-      - '@planetscale/database'
-      - '@react-native-async-storage/async-storage'
-      - '@upstash/redis'
-      - '@vercel/blob'
-      - '@vercel/kv'
-      - aws4fetch
-      - bufferutil
-      - db0
-      - ioredis
-      - typescript
-      - uploadthing
-      - utf-8-validate
-      - zod
-    dev: false
-
   /@walletconnect/core@2.21.1(typescript@5.5.4):
     resolution: {integrity: sha512-Tp4MHJYcdWD846PH//2r+Mu4wz1/ZU/fr9av1UWFiaYQ2t2TPLDiZxjLw54AAEpMqlEHemwCgiRiAmjR1NDdTQ==}
     engines: {node: '>=18'}
@@ -3412,52 +2896,6 @@
       '@walletconnect/time': 1.0.2
       '@walletconnect/types': 2.21.1
       '@walletconnect/utils': 2.21.1(typescript@5.5.4)
-      '@walletconnect/window-getters': 1.0.1
-      es-toolkit: 1.33.0
-      events: 3.3.0
-      uint8arrays: 3.1.0
-    transitivePeerDependencies:
-      - '@azure/app-configuration'
-      - '@azure/cosmos'
-      - '@azure/data-tables'
-      - '@azure/identity'
-      - '@azure/keyvault-secrets'
-      - '@azure/storage-blob'
-      - '@capacitor/preferences'
-      - '@deno/kv'
-      - '@netlify/blobs'
-      - '@planetscale/database'
-      - '@react-native-async-storage/async-storage'
-      - '@upstash/redis'
-      - '@vercel/blob'
-      - '@vercel/kv'
-      - aws4fetch
-      - bufferutil
-      - db0
-      - ioredis
-      - typescript
-      - uploadthing
-      - utf-8-validate
-      - zod
-    dev: false
-
-  /@walletconnect/core@2.21.1(typescript@5.9.2):
-    resolution: {integrity: sha512-Tp4MHJYcdWD846PH//2r+Mu4wz1/ZU/fr9av1UWFiaYQ2t2TPLDiZxjLw54AAEpMqlEHemwCgiRiAmjR1NDdTQ==}
-    engines: {node: '>=18'}
-    dependencies:
-      '@walletconnect/heartbeat': 1.2.2
-      '@walletconnect/jsonrpc-provider': 1.0.14
-      '@walletconnect/jsonrpc-types': 1.0.4
-      '@walletconnect/jsonrpc-utils': 1.0.8
-      '@walletconnect/jsonrpc-ws-connection': 1.0.16
-      '@walletconnect/keyvaluestorage': 1.1.1
-      '@walletconnect/logger': 2.1.2
-      '@walletconnect/relay-api': 1.0.11
-      '@walletconnect/relay-auth': 1.1.0
-      '@walletconnect/safe-json': 1.0.2
-      '@walletconnect/time': 1.0.2
-      '@walletconnect/types': 2.21.1
-      '@walletconnect/utils': 2.21.1(typescript@5.9.2)
       '@walletconnect/window-getters': 1.0.1
       es-toolkit: 1.33.0
       events: 3.3.0
@@ -3535,48 +2973,6 @@
       - zod
     dev: false
 
-  /@walletconnect/ethereum-provider@2.21.1(@types/react@18.3.23)(react@18.3.1)(typescript@5.9.2):
-    resolution: {integrity: sha512-SSlIG6QEVxClgl1s0LMk4xr2wg4eT3Zn/Hb81IocyqNSGfXpjtawWxKxiC5/9Z95f1INyBD6MctJbL/R1oBwIw==}
-    dependencies:
-      '@reown/appkit': 1.7.8(@types/react@18.3.23)(react@18.3.1)(typescript@5.9.2)
-      '@walletconnect/jsonrpc-http-connection': 1.0.8
-      '@walletconnect/jsonrpc-provider': 1.0.14
-      '@walletconnect/jsonrpc-types': 1.0.4
-      '@walletconnect/jsonrpc-utils': 1.0.8
-      '@walletconnect/keyvaluestorage': 1.1.1
-      '@walletconnect/sign-client': 2.21.1(typescript@5.9.2)
-      '@walletconnect/types': 2.21.1
-      '@walletconnect/universal-provider': 2.21.1(typescript@5.9.2)
-      '@walletconnect/utils': 2.21.1(typescript@5.9.2)
-      events: 3.3.0
-    transitivePeerDependencies:
-      - '@azure/app-configuration'
-      - '@azure/cosmos'
-      - '@azure/data-tables'
-      - '@azure/identity'
-      - '@azure/keyvault-secrets'
-      - '@azure/storage-blob'
-      - '@capacitor/preferences'
-      - '@deno/kv'
-      - '@netlify/blobs'
-      - '@planetscale/database'
-      - '@react-native-async-storage/async-storage'
-      - '@types/react'
-      - '@upstash/redis'
-      - '@vercel/blob'
-      - '@vercel/kv'
-      - aws4fetch
-      - bufferutil
-      - db0
-      - encoding
-      - ioredis
-      - react
-      - typescript
-      - uploadthing
-      - utf-8-validate
-      - zod
-    dev: false
-
   /@walletconnect/events@1.0.1:
     resolution: {integrity: sha512-NPTqaoi0oPBVNuLv7qPaJazmGHs5JGyO8eEAk5VGKmJzDR7AHzD4k6ilox5kxk1iwiOnFopBOOMLs86Oa76HpQ==}
     dependencies:
@@ -3735,43 +3131,6 @@
       - zod
     dev: false
 
-  /@walletconnect/sign-client@2.21.0(typescript@5.9.2):
-    resolution: {integrity: sha512-z7h+PeLa5Au2R591d/8ZlziE0stJvdzP9jNFzFolf2RG/OiXulgFKum8PrIyXy+Rg2q95U9nRVUF9fWcn78yBA==}
-    dependencies:
-      '@walletconnect/core': 2.21.0(typescript@5.9.2)
-      '@walletconnect/events': 1.0.1
-      '@walletconnect/heartbeat': 1.2.2
-      '@walletconnect/jsonrpc-utils': 1.0.8
-      '@walletconnect/logger': 2.1.2
-      '@walletconnect/time': 1.0.2
-      '@walletconnect/types': 2.21.0
-      '@walletconnect/utils': 2.21.0(typescript@5.9.2)
-      events: 3.3.0
-    transitivePeerDependencies:
-      - '@azure/app-configuration'
-      - '@azure/cosmos'
-      - '@azure/data-tables'
-      - '@azure/identity'
-      - '@azure/keyvault-secrets'
-      - '@azure/storage-blob'
-      - '@capacitor/preferences'
-      - '@deno/kv'
-      - '@netlify/blobs'
-      - '@planetscale/database'
-      - '@react-native-async-storage/async-storage'
-      - '@upstash/redis'
-      - '@vercel/blob'
-      - '@vercel/kv'
-      - aws4fetch
-      - bufferutil
-      - db0
-      - ioredis
-      - typescript
-      - uploadthing
-      - utf-8-validate
-      - zod
-    dev: false
-
   /@walletconnect/sign-client@2.21.1(typescript@5.5.4):
     resolution: {integrity: sha512-QaXzmPsMnKGV6tc4UcdnQVNOz4zyXgarvdIQibJ4L3EmLat73r5ZVl4c0cCOcoaV7rgM9Wbphgu5E/7jNcd3Zg==}
     dependencies:
@@ -3783,43 +3142,6 @@
       '@walletconnect/time': 1.0.2
       '@walletconnect/types': 2.21.1
       '@walletconnect/utils': 2.21.1(typescript@5.5.4)
-      events: 3.3.0
-    transitivePeerDependencies:
-      - '@azure/app-configuration'
-      - '@azure/cosmos'
-      - '@azure/data-tables'
-      - '@azure/identity'
-      - '@azure/keyvault-secrets'
-      - '@azure/storage-blob'
-      - '@capacitor/preferences'
-      - '@deno/kv'
-      - '@netlify/blobs'
-      - '@planetscale/database'
-      - '@react-native-async-storage/async-storage'
-      - '@upstash/redis'
-      - '@vercel/blob'
-      - '@vercel/kv'
-      - aws4fetch
-      - bufferutil
-      - db0
-      - ioredis
-      - typescript
-      - uploadthing
-      - utf-8-validate
-      - zod
-    dev: false
-
-  /@walletconnect/sign-client@2.21.1(typescript@5.9.2):
-    resolution: {integrity: sha512-QaXzmPsMnKGV6tc4UcdnQVNOz4zyXgarvdIQibJ4L3EmLat73r5ZVl4c0cCOcoaV7rgM9Wbphgu5E/7jNcd3Zg==}
-    dependencies:
-      '@walletconnect/core': 2.21.1(typescript@5.9.2)
-      '@walletconnect/events': 1.0.1
-      '@walletconnect/heartbeat': 1.2.2
-      '@walletconnect/jsonrpc-utils': 1.0.8
-      '@walletconnect/logger': 2.1.2
-      '@walletconnect/time': 1.0.2
-      '@walletconnect/types': 2.21.1
-      '@walletconnect/utils': 2.21.1(typescript@5.9.2)
       events: 3.3.0
     transitivePeerDependencies:
       - '@azure/app-configuration'
@@ -3953,8 +3275,8 @@
       - zod
     dev: false
 
-  /@walletconnect/universal-provider@2.21.0(typescript@5.9.2):
-    resolution: {integrity: sha512-mtUQvewt+X0VBQay/xOJBvxsB3Xsm1lTwFjZ6WUwSOTR1X+FNb71hSApnV5kbsdDIpYPXeQUbGt2se1n5E5UBg==}
+  /@walletconnect/universal-provider@2.21.1(typescript@5.5.4):
+    resolution: {integrity: sha512-Wjx9G8gUHVMnYfxtasC9poGm8QMiPCpXpbbLFT+iPoQskDDly8BwueWnqKs4Mx2SdIAWAwuXeZ5ojk5qQOxJJg==}
     dependencies:
       '@walletconnect/events': 1.0.1
       '@walletconnect/jsonrpc-http-connection': 1.0.8
@@ -3963,9 +3285,9 @@
       '@walletconnect/jsonrpc-utils': 1.0.8
       '@walletconnect/keyvaluestorage': 1.1.1
       '@walletconnect/logger': 2.1.2
-      '@walletconnect/sign-client': 2.21.0(typescript@5.9.2)
-      '@walletconnect/types': 2.21.0
-      '@walletconnect/utils': 2.21.0(typescript@5.9.2)
+      '@walletconnect/sign-client': 2.21.1(typescript@5.5.4)
+      '@walletconnect/types': 2.21.1
+      '@walletconnect/utils': 2.21.1(typescript@5.5.4)
       es-toolkit: 1.33.0
       events: 3.3.0
     transitivePeerDependencies:
@@ -3994,88 +3316,6 @@
       - zod
     dev: false
 
-  /@walletconnect/universal-provider@2.21.1(typescript@5.5.4):
-    resolution: {integrity: sha512-Wjx9G8gUHVMnYfxtasC9poGm8QMiPCpXpbbLFT+iPoQskDDly8BwueWnqKs4Mx2SdIAWAwuXeZ5ojk5qQOxJJg==}
-    dependencies:
-      '@walletconnect/events': 1.0.1
-      '@walletconnect/jsonrpc-http-connection': 1.0.8
-      '@walletconnect/jsonrpc-provider': 1.0.14
-      '@walletconnect/jsonrpc-types': 1.0.4
-      '@walletconnect/jsonrpc-utils': 1.0.8
-      '@walletconnect/keyvaluestorage': 1.1.1
-      '@walletconnect/logger': 2.1.2
-      '@walletconnect/sign-client': 2.21.1(typescript@5.5.4)
-      '@walletconnect/types': 2.21.1
-      '@walletconnect/utils': 2.21.1(typescript@5.5.4)
-      es-toolkit: 1.33.0
-      events: 3.3.0
-    transitivePeerDependencies:
-      - '@azure/app-configuration'
-      - '@azure/cosmos'
-      - '@azure/data-tables'
-      - '@azure/identity'
-      - '@azure/keyvault-secrets'
-      - '@azure/storage-blob'
-      - '@capacitor/preferences'
-      - '@deno/kv'
-      - '@netlify/blobs'
-      - '@planetscale/database'
-      - '@react-native-async-storage/async-storage'
-      - '@upstash/redis'
-      - '@vercel/blob'
-      - '@vercel/kv'
-      - aws4fetch
-      - bufferutil
-      - db0
-      - encoding
-      - ioredis
-      - typescript
-      - uploadthing
-      - utf-8-validate
-      - zod
-    dev: false
-
-  /@walletconnect/universal-provider@2.21.1(typescript@5.9.2):
-    resolution: {integrity: sha512-Wjx9G8gUHVMnYfxtasC9poGm8QMiPCpXpbbLFT+iPoQskDDly8BwueWnqKs4Mx2SdIAWAwuXeZ5ojk5qQOxJJg==}
-    dependencies:
-      '@walletconnect/events': 1.0.1
-      '@walletconnect/jsonrpc-http-connection': 1.0.8
-      '@walletconnect/jsonrpc-provider': 1.0.14
-      '@walletconnect/jsonrpc-types': 1.0.4
-      '@walletconnect/jsonrpc-utils': 1.0.8
-      '@walletconnect/keyvaluestorage': 1.1.1
-      '@walletconnect/logger': 2.1.2
-      '@walletconnect/sign-client': 2.21.1(typescript@5.9.2)
-      '@walletconnect/types': 2.21.1
-      '@walletconnect/utils': 2.21.1(typescript@5.9.2)
-      es-toolkit: 1.33.0
-      events: 3.3.0
-    transitivePeerDependencies:
-      - '@azure/app-configuration'
-      - '@azure/cosmos'
-      - '@azure/data-tables'
-      - '@azure/identity'
-      - '@azure/keyvault-secrets'
-      - '@azure/storage-blob'
-      - '@capacitor/preferences'
-      - '@deno/kv'
-      - '@netlify/blobs'
-      - '@planetscale/database'
-      - '@react-native-async-storage/async-storage'
-      - '@upstash/redis'
-      - '@vercel/blob'
-      - '@vercel/kv'
-      - aws4fetch
-      - bufferutil
-      - db0
-      - encoding
-      - ioredis
-      - typescript
-      - uploadthing
-      - utf-8-validate
-      - zod
-    dev: false
-
   /@walletconnect/utils@2.21.0(typescript@5.5.4):
     resolution: {integrity: sha512-zfHLiUoBrQ8rP57HTPXW7rQMnYxYI4gT9yTACxVW6LhIFROTF6/ytm5SKNoIvi4a5nX5dfXG4D9XwQUCu8Ilig==}
     dependencies:
@@ -4121,8 +3361,8 @@
       - zod
     dev: false
 
-  /@walletconnect/utils@2.21.0(typescript@5.9.2):
-    resolution: {integrity: sha512-zfHLiUoBrQ8rP57HTPXW7rQMnYxYI4gT9yTACxVW6LhIFROTF6/ytm5SKNoIvi4a5nX5dfXG4D9XwQUCu8Ilig==}
+  /@walletconnect/utils@2.21.1(typescript@5.5.4):
+    resolution: {integrity: sha512-VPZvTcrNQCkbGOjFRbC24mm/pzbRMUq2DSQoiHlhh0X1U7ZhuIrzVtAoKsrzu6rqjz0EEtGxCr3K1TGRqDG4NA==}
     dependencies:
       '@noble/ciphers': 1.2.1
       '@noble/curves': 1.8.1
@@ -4133,14 +3373,14 @@
       '@walletconnect/relay-auth': 1.1.0
       '@walletconnect/safe-json': 1.0.2
       '@walletconnect/time': 1.0.2
-      '@walletconnect/types': 2.21.0
+      '@walletconnect/types': 2.21.1
       '@walletconnect/window-getters': 1.0.1
       '@walletconnect/window-metadata': 1.0.1
       bs58: 6.0.0
       detect-browser: 5.3.0
       query-string: 7.1.3
       uint8arrays: 3.1.0
-      viem: 2.23.2(typescript@5.9.2)
+      viem: 2.23.2(typescript@5.5.4)
     transitivePeerDependencies:
       - '@azure/app-configuration'
       - '@azure/cosmos'
@@ -4166,96 +3406,6 @@
       - zod
     dev: false
 
-  /@walletconnect/utils@2.21.1(typescript@5.5.4):
-    resolution: {integrity: sha512-VPZvTcrNQCkbGOjFRbC24mm/pzbRMUq2DSQoiHlhh0X1U7ZhuIrzVtAoKsrzu6rqjz0EEtGxCr3K1TGRqDG4NA==}
-    dependencies:
-      '@noble/ciphers': 1.2.1
-      '@noble/curves': 1.8.1
-      '@noble/hashes': 1.7.1
-      '@walletconnect/jsonrpc-utils': 1.0.8
-      '@walletconnect/keyvaluestorage': 1.1.1
-      '@walletconnect/relay-api': 1.0.11
-      '@walletconnect/relay-auth': 1.1.0
-      '@walletconnect/safe-json': 1.0.2
-      '@walletconnect/time': 1.0.2
-      '@walletconnect/types': 2.21.1
-      '@walletconnect/window-getters': 1.0.1
-      '@walletconnect/window-metadata': 1.0.1
-      bs58: 6.0.0
-      detect-browser: 5.3.0
-      query-string: 7.1.3
-      uint8arrays: 3.1.0
-      viem: 2.23.2(typescript@5.5.4)
-    transitivePeerDependencies:
-      - '@azure/app-configuration'
-      - '@azure/cosmos'
-      - '@azure/data-tables'
-      - '@azure/identity'
-      - '@azure/keyvault-secrets'
-      - '@azure/storage-blob'
-      - '@capacitor/preferences'
-      - '@deno/kv'
-      - '@netlify/blobs'
-      - '@planetscale/database'
-      - '@react-native-async-storage/async-storage'
-      - '@upstash/redis'
-      - '@vercel/blob'
-      - '@vercel/kv'
-      - aws4fetch
-      - bufferutil
-      - db0
-      - ioredis
-      - typescript
-      - uploadthing
-      - utf-8-validate
-      - zod
-    dev: false
-
-  /@walletconnect/utils@2.21.1(typescript@5.9.2):
-    resolution: {integrity: sha512-VPZvTcrNQCkbGOjFRbC24mm/pzbRMUq2DSQoiHlhh0X1U7ZhuIrzVtAoKsrzu6rqjz0EEtGxCr3K1TGRqDG4NA==}
-    dependencies:
-      '@noble/ciphers': 1.2.1
-      '@noble/curves': 1.8.1
-      '@noble/hashes': 1.7.1
-      '@walletconnect/jsonrpc-utils': 1.0.8
-      '@walletconnect/keyvaluestorage': 1.1.1
-      '@walletconnect/relay-api': 1.0.11
-      '@walletconnect/relay-auth': 1.1.0
-      '@walletconnect/safe-json': 1.0.2
-      '@walletconnect/time': 1.0.2
-      '@walletconnect/types': 2.21.1
-      '@walletconnect/window-getters': 1.0.1
-      '@walletconnect/window-metadata': 1.0.1
-      bs58: 6.0.0
-      detect-browser: 5.3.0
-      query-string: 7.1.3
-      uint8arrays: 3.1.0
-      viem: 2.23.2(typescript@5.9.2)
-    transitivePeerDependencies:
-      - '@azure/app-configuration'
-      - '@azure/cosmos'
-      - '@azure/data-tables'
-      - '@azure/identity'
-      - '@azure/keyvault-secrets'
-      - '@azure/storage-blob'
-      - '@capacitor/preferences'
-      - '@deno/kv'
-      - '@netlify/blobs'
-      - '@planetscale/database'
-      - '@react-native-async-storage/async-storage'
-      - '@upstash/redis'
-      - '@vercel/blob'
-      - '@vercel/kv'
-      - aws4fetch
-      - bufferutil
-      - db0
-      - ioredis
-      - typescript
-      - uploadthing
-      - utf-8-validate
-      - zod
-    dev: false
-
   /@walletconnect/window-getters@1.0.1:
     resolution: {integrity: sha512-vHp+HqzGxORPAN8gY03qnbTMnhqIwjeRJNOMOAzePRg4xVEEE2WvYsI9G2NMjOknA8hnuYbU3/hwLcKbjhc8+Q==}
     dependencies:
@@ -4453,31 +3603,6 @@
       zod: 3.22.4
     dev: false
 
-<<<<<<< HEAD
-  /abitype@1.0.8(typescript@5.9.2)(zod@3.22.4):
-    resolution: {integrity: sha512-ZeiI6h3GnW06uYDLx0etQtX/p8E24UaHHBj57RSjK7YBFe7iuVn07EDpOeP451D06sF27VOz9JJPlIKJmXgkEg==}
-    peerDependencies:
-      typescript: '>=5.0.4'
-      zod: ^3 >=3.22.0
-    peerDependenciesMeta:
-      typescript:
-        optional: true
-      zod:
-        optional: true
-    dependencies:
-      typescript: 5.9.2
-      zod: 3.22.4
-    dev: false
-
-  /abstract-leveldown@0.12.4:
-    resolution: {integrity: sha512-TOod9d5RDExo6STLMGa+04HGkl+TlMfbDnTyN93/ETJ9DpQ0DaYLqcMZlbXvdc4W3vVo1Qrl+WhSp8zvDsJ+jA==}
-    deprecated: Superseded by abstract-level (https://github.com/Level/community#faq)
-    dependencies:
-      xtend: 3.0.0
-    dev: false
-
-=======
->>>>>>> 01bcc2a9
   /accepts@1.3.8:
     resolution: {integrity: sha512-PYAthTa2m2VKxuvSD3DPC/Gy+U+sOA1LAuT8mkmRuvw+NACSaeXEQ+NHcVF7rONl6qcaxV3Uuemwawk+7+SJLw==}
     engines: {node: '>= 0.6'}
@@ -4751,17 +3876,6 @@
   /asap@2.0.6:
     resolution: {integrity: sha512-BSHWgDSAiKs50o2Re8ppvp3seVHXSRM44cdSsT9FfNEUUZLOGWVCsiWaRPWM1Znn+mqZ1OfVZ3z3DWEzSp7hRA==}
     dev: true
-<<<<<<< HEAD
-
-  /asn1.js@4.10.1:
-    resolution: {integrity: sha512-p32cOF5q0Zqs9uBiONKYLm6BClCoBCM5O9JfeUSlnQLBTxYdTK+pW+nXflm8UkKd2UYlEbYz5qEi0JuZR9ckSw==}
-    dependencies:
-      bn.js: 4.12.2
-      inherits: 2.0.4
-      minimalistic-assert: 1.0.1
-    dev: false
-=======
->>>>>>> 01bcc2a9
 
   /ast-types-flow@0.0.8:
     resolution: {integrity: sha512-OH/2E5Fg20h2aPrbe+QL8JZQFko0YZaF+j4mnQ7BGhfavO7OpSLa8a0y9sBwomHdSbkhTS8TQNayBfnW5DwbvQ==}
@@ -6586,26 +5700,6 @@
       once: 1.4.0
     dev: true
 
-  /form-data@4.0.4:
-    resolution: {integrity: sha512-KrGhL9Q4zjj0kiUt5OO4Mr/A/jlI2jDYs5eHBpYHPcBEVSiipAvn2Ko2HnPe20rmcuuvMHNdZFp+4IlGTMF0Ow==}
-    engines: {node: '>= 6'}
-    dependencies:
-      asynckit: 0.4.0
-      combined-stream: 1.0.8
-      es-set-tostringtag: 2.1.0
-      hasown: 2.0.2
-      mime-types: 2.1.35
-    dev: true
-
-  /formidable@3.5.4:
-    resolution: {integrity: sha512-YikH+7CUTOtP44ZTnUhR7Ic2UASBPOqmaRkRKxRbywPTe5VxF7RRCck4af9wutiZ/QKM5nME9Bie2fFaPz5Gug==}
-    engines: {node: '>=14.0.0'}
-    dependencies:
-      '@paralleldrive/cuid2': 2.2.2
-      dezalgo: 1.0.4
-      once: 1.4.0
-    dev: true
-
   /forwarded@0.2.0:
     resolution: {integrity: sha512-buRG0fpBtRHSTCOASe6hD258tEubFoRLb4ZNA6NxMVHNw2gOcwHo9wyablzMzOA5z9xA9L1KNjk/Nt6MT9aYow==}
     engines: {node: '>= 0.6'}
@@ -8255,17 +7349,6 @@
       typescript: 5.5.4
     dev: false
 
-  /mipd@0.0.7(typescript@5.9.2):
-    resolution: {integrity: sha512-aAPZPNDQ3uMTdKbuO2YmAw2TxLHO0moa4YKAyETM/DTj5FloZo+a+8tU+iv4GmW+sOxKLSRwcSFuczk+Cpt6fg==}
-    peerDependencies:
-      typescript: '>=5.0.4'
-    peerDependenciesMeta:
-      typescript:
-        optional: true
-    dependencies:
-      typescript: 5.9.2
-    dev: false
-
   /mkdirp-classic@0.5.3:
     resolution: {integrity: sha512-gKLcREMhtuZRwRAfqP3RFW+TK4JqApVBtOIftVgjuABpAtpxhPGaDcfvbhNvD0B8iD1oUr/txX35NjcaY6Ns/A==}
     dev: false
@@ -8635,8 +7718,8 @@
       - zod
     dev: false
 
-  /ox@0.6.7(typescript@5.9.2):
-    resolution: {integrity: sha512-17Gk/eFsFRAZ80p5eKqv89a57uXjd3NgIf1CaXojATPBuujVc/fQSVhBeAU9JCRB+k7J50WQAyWTxK19T9GgbA==}
+  /ox@0.6.9(typescript@5.5.4):
+    resolution: {integrity: sha512-wi5ShvzE4eOcTwQVsIPdFr+8ycyX+5le/96iAJutaZAvCes1J0+RvpEPg5QDPDiaR0XQQAvZVl7AwqQcINuUug==}
     peerDependencies:
       typescript: '>=5.4.0'
     peerDependenciesMeta:
@@ -8644,57 +7727,13 @@
         optional: true
     dependencies:
       '@adraffy/ens-normalize': 1.11.0
-      '@noble/curves': 1.9.2
-      '@noble/hashes': 1.8.0
-      '@scure/bip32': 1.7.0
-      '@scure/bip39': 1.6.0
-      abitype: 1.0.8(typescript@5.9.2)(zod@3.22.4)
-      eventemitter3: 5.0.1
-      typescript: 5.9.2
-    transitivePeerDependencies:
-      - zod
-    dev: false
-
-  /ox@0.6.9(typescript@5.5.4):
-    resolution: {integrity: sha512-wi5ShvzE4eOcTwQVsIPdFr+8ycyX+5le/96iAJutaZAvCes1J0+RvpEPg5QDPDiaR0XQQAvZVl7AwqQcINuUug==}
-    peerDependencies:
-      typescript: '>=5.4.0'
-    peerDependenciesMeta:
-      typescript:
-        optional: true
-    dependencies:
-      '@adraffy/ens-normalize': 1.11.0
-<<<<<<< HEAD
-      '@noble/curves': 1.9.2
+      '@noble/curves': 1.9.7
       '@noble/hashes': 1.8.0
       '@scure/bip32': 1.7.0
       '@scure/bip39': 1.6.0
       abitype: 1.0.8(typescript@5.5.4)(zod@3.22.4)
       eventemitter3: 5.0.1
       typescript: 5.5.4
-    transitivePeerDependencies:
-      - zod
-    dev: false
-
-  /ox@0.6.9(typescript@5.9.2):
-    resolution: {integrity: sha512-wi5ShvzE4eOcTwQVsIPdFr+8ycyX+5le/96iAJutaZAvCes1J0+RvpEPg5QDPDiaR0XQQAvZVl7AwqQcINuUug==}
-    peerDependencies:
-      typescript: '>=5.4.0'
-    peerDependenciesMeta:
-      typescript:
-        optional: true
-    dependencies:
-      '@adraffy/ens-normalize': 1.11.0
-      '@noble/curves': 1.9.2
-=======
-      '@noble/curves': 1.9.7
->>>>>>> 01bcc2a9
-      '@noble/hashes': 1.8.0
-      '@scure/bip32': 1.7.0
-      '@scure/bip39': 1.6.0
-      abitype: 1.0.8(typescript@5.9.2)(zod@3.22.4)
-      eventemitter3: 5.0.1
-      typescript: 5.9.2
     transitivePeerDependencies:
       - zod
     dev: false
@@ -8720,30 +7759,6 @@
       - zod
     dev: false
 
-<<<<<<< HEAD
-  /ox@0.8.6(typescript@5.9.2)(zod@3.22.4):
-    resolution: {integrity: sha512-eiKcgiVVEGDtEpEdFi1EGoVVI48j6icXHce9nFwCNM7CKG3uoCXKdr4TPhS00Iy1TR2aWSF1ltPD0x/YgqIL9w==}
-    peerDependencies:
-      typescript: '>=5.4.0'
-    peerDependenciesMeta:
-      typescript:
-        optional: true
-    dependencies:
-      '@adraffy/ens-normalize': 1.11.0
-      '@noble/ciphers': 1.3.0
-      '@noble/curves': 1.9.2
-      '@noble/hashes': 1.8.0
-      '@scure/bip32': 1.7.0
-      '@scure/bip39': 1.6.0
-      abitype: 1.0.8(typescript@5.9.2)(zod@3.22.4)
-      eventemitter3: 5.0.1
-      typescript: 5.9.2
-    transitivePeerDependencies:
-      - zod
-    dev: false
-
-=======
->>>>>>> 01bcc2a9
   /p-limit@2.3.0:
     resolution: {integrity: sha512-//88mFWSJx8lxCzwdAABTJL2MyWB12+eIY7MDL2SqLmAkeKU9qxRvWuSyTjm3FUmpBEMuFfckAIqEaVGUDxb6w==}
     engines: {node: '>=6'}
@@ -9062,6 +8077,7 @@
     engines: {node: '>=0.6'}
     dependencies:
       side-channel: 1.1.0
+    dev: false
 
   /qs@6.14.0:
     resolution: {integrity: sha512-YWWTjgABSKcvs/nWBi9PycY/JiPJqOD4JA6o9Sej2AtvSGarXxKC3OQSk4pAarbdQlKAh5D4FCQkJNkW+GAn3w==}
@@ -9131,6 +8147,15 @@
       loose-envify: 1.4.0
       react: 18.3.1
       scheduler: 0.23.2
+    dev: false
+
+  /react-dom@19.1.1(react@19.1.1):
+    resolution: {integrity: sha512-Dlq/5LAZgF0Gaz6yiqZCf6VCcZs1ghAJyrsu84Q/GT0gV+mCxbfmKNoGRKBYMJ8IEdGPqu49YWXD02GCknEDkw==}
+    peerDependencies:
+      react: ^19.1.1
+    dependencies:
+      react: 19.1.1
+      scheduler: 0.26.0
     dev: false
 
   /react-is@16.13.1:
@@ -9199,28 +8224,9 @@
       loose-envify: 1.4.0
     dev: false
 
-<<<<<<< HEAD
-  /readable-stream@1.0.34:
-    resolution: {integrity: sha512-ok1qVCJuRkNmvebYikljxJA/UEsKwLl2nI1OmaqAu4/UE+h0wKCHok4XkL/gvi39OacXvw59RJUOFUkDib2rHg==}
-    dependencies:
-      core-util-is: 1.0.3
-      inherits: 2.0.4
-      isarray: 0.0.1
-      string_decoder: 0.10.31
-    dev: false
-
-  /readable-stream@1.1.14:
-    resolution: {integrity: sha512-+MeVjFf4L44XUkhM1eYbD8fyEsxcV81pqMSR5gblfcLCHfZvbrqy4/qYHE+/R5HoBUT11WV5O08Cr1n3YXkWVQ==}
-    dependencies:
-      core-util-is: 1.0.3
-      inherits: 2.0.4
-      isarray: 0.0.1
-      string_decoder: 0.10.31
-=======
   /react@19.1.1:
     resolution: {integrity: sha512-w8nqGImo45dmMIfljjMwOGtbmC/mk4CMYhWIicdSflH91J9TyCyczcPFXJzrZ/ZXcgGRFeP6BU0BEJTw6tZdfQ==}
     engines: {node: '>=0.10.0'}
->>>>>>> 01bcc2a9
     dev: false
 
   /readable-stream@2.3.8:
@@ -9424,6 +8430,10 @@
     resolution: {integrity: sha512-UOShsPwz7NrMUqhR6t0hWjFduvOzbtv7toDH1/hIrfRNIDBnnBWd0CwJTGvTpngVlmwGCdP9/Zl/tVrDqcuYzQ==}
     dependencies:
       loose-envify: 1.4.0
+    dev: false
+
+  /scheduler@0.26.0:
+    resolution: {integrity: sha512-NlHwttCI/l5gCPR3D1nNXtWABUmBwvZpEQiD4IXSbIDq8BzLIK/7Ir5gTFSGZDUu37K5cMNp0hFtzO38sC7gWA==}
     dev: false
 
   /schema-utils@4.3.2:
@@ -9988,11 +8998,7 @@
       formidable: 3.5.4
       methods: 1.1.2
       mime: 2.6.0
-<<<<<<< HEAD
-      qs: 6.13.0
-=======
       qs: 6.14.0
->>>>>>> 01bcc2a9
     transitivePeerDependencies:
       - supports-color
     dev: true
@@ -10703,32 +9709,6 @@
       - zod
     dev: false
 
-<<<<<<< HEAD
-  /viem@2.23.2(typescript@5.9.2):
-    resolution: {integrity: sha512-NVmW/E0c5crMOtbEAqMF0e3NmvQykFXhLOc/CkLIXOlzHSA6KXVz3CYVmaKqBF8/xtjsjHAGjdJN3Ru1kFJLaA==}
-    peerDependencies:
-      typescript: '>=5.0.4'
-    peerDependenciesMeta:
-      typescript:
-        optional: true
-    dependencies:
-      '@noble/curves': 1.8.1
-      '@noble/hashes': 1.7.1
-      '@scure/bip32': 1.6.2
-      '@scure/bip39': 1.5.4
-      abitype: 1.0.8(typescript@5.9.2)(zod@3.22.4)
-      isows: 1.0.6(ws@8.18.0)
-      ox: 0.6.7(typescript@5.9.2)
-      typescript: 5.9.2
-      ws: 8.18.0
-    transitivePeerDependencies:
-      - bufferutil
-      - utf-8-validate
-      - zod
-    dev: false
-
-=======
->>>>>>> 01bcc2a9
   /viem@2.33.3(typescript@5.5.4)(zod@3.22.4):
     resolution: {integrity: sha512-aWDr6i6r3OfNCs0h9IieHFhn7xQJJ8YsuA49+9T5JRyGGAkWhLgcbLq2YMecgwM7HdUZpx1vPugZjsShqNi7Gw==}
     peerDependencies:
@@ -10752,36 +9732,6 @@
       - zod
     dev: false
 
-<<<<<<< HEAD
-  /viem@2.33.3(typescript@5.9.2)(zod@3.22.4):
-    resolution: {integrity: sha512-aWDr6i6r3OfNCs0h9IieHFhn7xQJJ8YsuA49+9T5JRyGGAkWhLgcbLq2YMecgwM7HdUZpx1vPugZjsShqNi7Gw==}
-    peerDependencies:
-      typescript: '>=5.0.4'
-    peerDependenciesMeta:
-      typescript:
-        optional: true
-    dependencies:
-      '@noble/curves': 1.9.2
-      '@noble/hashes': 1.8.0
-      '@scure/bip32': 1.7.0
-      '@scure/bip39': 1.6.0
-      abitype: 1.0.8(typescript@5.9.2)(zod@3.22.4)
-      isows: 1.0.7(ws@8.18.2)
-      ox: 0.8.6(typescript@5.9.2)(zod@3.22.4)
-      typescript: 5.9.2
-      ws: 8.18.2
-    transitivePeerDependencies:
-      - bufferutil
-      - utf-8-validate
-      - zod
-    dev: false
-
-  /vlq@0.2.3:
-    resolution: {integrity: sha512-DRibZL6DsNhIgYQ+wNdWDL2SL3bKPlVrRiBqV5yuMm++op8W4kGFtaQfCs4KEJn0wBZcHVHJ3eoywX8983k1ow==}
-    dev: false
-
-=======
->>>>>>> 01bcc2a9
   /wagmi@2.16.3(@tanstack/react-query@5.85.3)(@types/react@18.3.23)(react@18.3.1)(typescript@5.5.4)(viem@2.33.3):
     resolution: {integrity: sha512-CJkt6e+PKM7sNQOVcExY2SWHoDNNMdS1L5q5gLujiu8Ngi6T2V4YlHj0Sm40nVC+NsW4MZOfscsx12FbVJ0iug==}
     peerDependencies:
@@ -10800,7 +9750,6 @@
       typescript: 5.5.4
       use-sync-external-store: 1.4.0(react@18.3.1)
       viem: 2.33.3(typescript@5.5.4)(zod@3.22.4)
-<<<<<<< HEAD
     transitivePeerDependencies:
       - '@azure/app-configuration'
       - '@azure/cosmos'
@@ -10830,55 +9779,6 @@
       - zod
     dev: false
 
-  /wagmi@2.16.3(@tanstack/react-query@5.85.3)(@types/react@18.3.23)(react@18.3.1)(typescript@5.9.2)(viem@2.33.3):
-    resolution: {integrity: sha512-CJkt6e+PKM7sNQOVcExY2SWHoDNNMdS1L5q5gLujiu8Ngi6T2V4YlHj0Sm40nVC+NsW4MZOfscsx12FbVJ0iug==}
-    peerDependencies:
-      '@tanstack/react-query': '>=5.0.0'
-      react: '>=18'
-      typescript: '>=5.0.4'
-      viem: 2.x
-    peerDependenciesMeta:
-      typescript:
-        optional: true
-    dependencies:
-      '@tanstack/react-query': 5.85.3(react@18.3.1)
-      '@wagmi/connectors': 5.9.3(@types/react@18.3.23)(@wagmi/core@2.19.0)(react@18.3.1)(typescript@5.9.2)(use-sync-external-store@1.4.0)(viem@2.33.3)
-      '@wagmi/core': 2.19.0(@types/react@18.3.23)(react@18.3.1)(typescript@5.9.2)(use-sync-external-store@1.4.0)(viem@2.33.3)
-      react: 18.3.1
-      typescript: 5.9.2
-      use-sync-external-store: 1.4.0(react@18.3.1)
-      viem: 2.33.3(typescript@5.9.2)(zod@3.22.4)
-=======
->>>>>>> 01bcc2a9
-    transitivePeerDependencies:
-      - '@azure/app-configuration'
-      - '@azure/cosmos'
-      - '@azure/data-tables'
-      - '@azure/identity'
-      - '@azure/keyvault-secrets'
-      - '@azure/storage-blob'
-      - '@capacitor/preferences'
-      - '@deno/kv'
-      - '@netlify/blobs'
-      - '@planetscale/database'
-      - '@react-native-async-storage/async-storage'
-      - '@tanstack/query-core'
-      - '@types/react'
-      - '@upstash/redis'
-      - '@vercel/blob'
-      - '@vercel/kv'
-      - aws4fetch
-      - bufferutil
-      - db0
-      - encoding
-      - immer
-      - ioredis
-      - supports-color
-      - uploadthing
-      - utf-8-validate
-      - zod
-    dev: false
-
   /walker@1.0.8:
     resolution: {integrity: sha512-ts/8E8l5b7kY0vlWLewOkDXMmPdLcVV4GmOQLyxuSswIJsweeFZtAsMF7k1Nszz+TYBQrlYRmzOnr398y1JemQ==}
     dependencies:
